import { GulpTask } from '@microsoft/gulp-core-build';
import gulpType = require('gulp');
import ts = require('gulp-typescript');
import * as path from 'path';

import { IBuildConfig } from '@microsoft/gulp-core-build';
import { TypeScriptConfiguration } from './TypeScriptConfiguration';

interface ITypeScriptErrorObject {
  diagnostic: {
    messageText: string | { messageText: string };
    code: number;
  };
  fullFilename: string;
  relativeFilename: string;
  message: string;
  startPosition: {
    character: number;
    line: number;
  };
}

/** Includes the experimental stripInternal feature */
export interface ICompilerOptions extends ts.Settings {
  stripInternal?: boolean;
}

export interface ITypeScriptTaskConfig {
  /**
   * Fails the build when errors occur.
   * @default true
   */
  failBuildOnErrors?: boolean;

  /**
   * Glob matches for files to be included in the build.
   */
  sourceMatch?: string[];

  /**
   * Glob matches for files to be passed through the build.
   */
  staticMatch?: string[];

  /**
   * Optional override for a custom reporter object to be passed into the TypeScript compiler.
   */
  reporter?: ts.reporter.Reporter;

  /**
   * Removes comments from all generated `.js` files. Will **not** remove comments from generated `.d.ts` files.
   * Defaults to false.
   */
  removeCommentsFromJavaScript?: boolean;

  /**
   * If true, creates sourcemap files which are useful for debugging. Defaults to true.
   */
  emitSourceMaps?: boolean;

  /**
   * The directory to write the compiled javascript and typings files to. Defaults to buildConfig.libFolder
   */
  libDir?: string;

  /**
   * If defined, drop typescript files from an AMD build here. Defaults to buildConfig.libAMDFolder
   */
  libAMDDir?: string;
}

export class TypeScriptTask extends GulpTask<ITypeScriptTaskConfig> {
  public name: string = 'typescript';

  public taskConfig: ITypeScriptTaskConfig = {
    failBuildOnErrors: true,
    reporter: {
      error: (error: ts.reporter.TypeScriptError): void => {
        const filename: string = error.relativeFilename || error.fullFilename;
        const line: number = error.startPosition ? error.startPosition.line : 0;
        const character: number = error.startPosition ? error.startPosition.character : 0;
        const code: number = error.diagnostic.code;
        const errorMessage: string = (typeof error.diagnostic.messageText === 'object') ?
          (error.diagnostic.messageText as { messageText: string }).messageText :
          error.diagnostic.messageText as string;

        this.fileError(
          filename,
          line,
          character,
          'TS' + code,
          errorMessage);
      }
    },
    sourceMatch: [
      'src/**/*.ts',
      'src/**/*.tsx',
      'typings/main/**/*.ts',
      'typings/main.d.ts',
      'typings/tsd.d.ts',
      'typings/index.d.ts'
    ],
    staticMatch: [
      'src/**/*.js',
      'src/**/*.json',
      'src/**/*.jsx'
    ],
    removeCommentsFromJavaScript: false,
    emitSourceMaps: true,
    libDir: undefined,
    libAMDDir: undefined
  };

  private _tsProject: ts.Project;
  private _tsAMDProject: ts.Project;

  public executeTask(gulp: gulpType.Gulp, completeCallback: (result?: string) => void): void {
    /* tslint:disable:typedef */
    const assign = require('object-assign');
    const merge = require('merge2');
    /* tslint:enable:typedef */

    const allStreams: NodeJS.ReadWriteStream[] = [];

    const result: { errorCount: number } = {
      errorCount: 0
    };

    this._normalizeConfig();

    // Log the compiler version for custom verisons.
    const typescript: any = TypeScriptConfiguration.getTypescriptCompiler(); // tslint:disable-line:no-any
    if (typescript && typescript.version) {
      this.log(`TypeScript version: ${typescript.version}`);
    }

<<<<<<< HEAD
    const compilerOptions: ICompilerOptions = assign(
      {},
      tsConfig.compilerOptions,
      {
        module: 'commonjs',
        typescript: this.taskConfig.typescript
      },
      this.taskConfig.compilerOptions
    );
=======
    // tslint:disable-next-line:no-any
    const compilerOptions: ICompilerOptions =
      TypeScriptConfiguration.getGulpTypescriptOptions(this.buildConfig).compilerOptions;

    if (compilerOptions.module !== 'commonjs' && compilerOptions.module) {
      this.logWarning(`Your tsconfig.json file specifies a different "target" than expected. `
        + `Expected: "commonjs". Actual: "${compilerOptions.module}". Using "commonjs" instead.`);
      compilerOptions.module = 'commonjs';
    }
>>>>>>> fa7e3902

    this._tsProject = this._tsProject || ts.createProject(compilerOptions);

    this._compileProject(gulp, this._tsProject, this.taskConfig.libDir, allStreams, result);

    // Static passthrough files.
    const staticSrc: NodeJS.ReadWriteStream = gulp.src(this.taskConfig.staticMatch);

    allStreams.push(
      staticSrc.pipe(gulp.dest(this.taskConfig.libDir)));

    // If AMD modules are required, also build that.
    if (this.taskConfig.libAMDDir) {
      allStreams.push(
        staticSrc.pipe(gulp.dest(this.taskConfig.libAMDDir)));

      this._tsAMDProject = this._tsAMDProject || ts.createProject(assign({}, compilerOptions, { module: 'amd' }));
      this._compileProject(gulp, this._tsAMDProject, this.taskConfig.libAMDDir, allStreams, result);
    }

    // Listen for pass/fail, and ensure that the task passes/fails appropriately.
    merge(allStreams)
      .on('queueDrain', () => {
        if (this.taskConfig.failBuildOnErrors && result.errorCount) {
          completeCallback('TypeScript error(s) occurred.');
        } else {
          completeCallback();
        }
      })
      .on('error', completeCallback);
  }

  public getCleanMatch(buildConfig: IBuildConfig, taskConfig: ITypeScriptTaskConfig = this.taskConfig): string[] {
    this._normalizeConfig(buildConfig);
    const cleanMatch: string[] = [
      this.taskConfig.libDir
    ];
    if (this.taskConfig.libAMDDir) {
      cleanMatch.push(this.taskConfig.libAMDDir);
    }
    return cleanMatch;
  }

  /** Override the new mergeConfig API */
  public mergeConfig(config: ITypeScriptTaskConfig): void {
    throw 'Do not use mergeConfig with gulp-core-build-typescript';
  }

  private _normalizeConfig(buildConfig: IBuildConfig = this.buildConfig): void {
    if (!this.taskConfig.libDir) {
      this.taskConfig.libDir = buildConfig.libFolder;
    }

    if (!this.taskConfig.libAMDDir) {
      this.taskConfig.libAMDDir = buildConfig.libAMDFolder;
    }
  }

  private _compileProject(gulp: gulpType.Gulp, tsProject: ts.Project, destDir: string,
    allStreams: NodeJS.ReadWriteStream[], result: { errorCount: number }): void {
    /* tslint:disable:typedef */
    const plumber = require('gulp-plumber');
    const sourcemaps = require('gulp-sourcemaps');
    /* tslint:enable:typedef */

    // tslint:disable-next-line:no-any
    let tsResult: any = gulp.src(this.taskConfig.sourceMatch)
      .pipe(plumber({
        errorHandler: (): void => {
          result.errorCount++;
        }
      }));

    if (this.taskConfig.emitSourceMaps) {
      tsResult = tsResult.pipe(sourcemaps.init());
    }

    tsResult = tsResult
      .pipe(tsProject(this.taskConfig.reporter));

    // tslint:disable-next-line:typedef
    let jsResult = (this.taskConfig.removeCommentsFromJavaScript
      ? tsResult.js.pipe(require('gulp-decomment')({
        space: !!this.taskConfig.emitSourceMaps /* turn comments into spaces to preserve sourcemaps */
      }))
      : tsResult.js);

    if (this.taskConfig.emitSourceMaps) {
      jsResult = jsResult.pipe(sourcemaps.write('.', { sourceRoot: this._resolveSourceMapRoot }));
    }

    allStreams.push(jsResult
      .pipe(gulp.dest(destDir)));

    allStreams.push(tsResult.dts.pipe(gulp.dest(destDir)));
  }

  private _resolveSourceMapRoot(file: { relative: string, cwd: string }): string {
    return path.relative(file.relative, path.join(file.cwd, 'src'));
  }
}<|MERGE_RESOLUTION|>--- conflicted
+++ resolved
@@ -133,18 +133,6 @@
     if (typescript && typescript.version) {
       this.log(`TypeScript version: ${typescript.version}`);
     }
-
-<<<<<<< HEAD
-    const compilerOptions: ICompilerOptions = assign(
-      {},
-      tsConfig.compilerOptions,
-      {
-        module: 'commonjs',
-        typescript: this.taskConfig.typescript
-      },
-      this.taskConfig.compilerOptions
-    );
-=======
     // tslint:disable-next-line:no-any
     const compilerOptions: ICompilerOptions =
       TypeScriptConfiguration.getGulpTypescriptOptions(this.buildConfig).compilerOptions;
@@ -154,7 +142,6 @@
         + `Expected: "commonjs". Actual: "${compilerOptions.module}". Using "commonjs" instead.`);
       compilerOptions.module = 'commonjs';
     }
->>>>>>> fa7e3902
 
     this._tsProject = this._tsProject || ts.createProject(compilerOptions);
 
