--- conflicted
+++ resolved
@@ -35,13 +35,8 @@
     "webpack": "~3.11.0"
   },
   "devDependencies": {
-<<<<<<< HEAD
     "@microsoft/rush-stack-compiler-3.0": "0.0.0",
-    "@microsoft/node-library-build": "6.0.10",
-=======
-    "@microsoft/rush-stack-compiler": "0.5.3",
     "@microsoft/node-library-build": "6.0.11",
->>>>>>> 37991d9b
     "@types/gulp": "3.8.32",
     "@types/karma": "0.13.33",
     "@types/log4js": "0.0.33",
