--- conflicted
+++ resolved
@@ -269,21 +269,6 @@
         break;
 
       case RushConstants.globalCommandKind:
-<<<<<<< HEAD
-        this.addAction(new GlobalScriptAction({
-          actionName: command.name,
-          summary: command.summary,
-          documentation: command.description || command.summary,
-          safeForSimultaneousRushProcesses: command.safeForSimultaneousRushProcesses,
-
-          parser: this,
-          commandLineConfiguration: commandLineConfiguration,
-
-          shellCommand: command.shellCommand,
-
-          autoinstallFolder: command.autoinstallFolder
-        }));
-=======
         this.addAction(
           new GlobalScriptAction({
             actionName: command.name,
@@ -294,10 +279,11 @@
             parser: this,
             commandLineConfiguration: commandLineConfiguration,
 
-            shellCommand: command.shellCommand
+            shellCommand: command.shellCommand,
+
+            autoinstallFolder: command.autoinstallFolder
           })
         );
->>>>>>> a30cdf5b
         break;
       default:
         throw new Error(
