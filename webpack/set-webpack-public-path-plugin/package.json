--- conflicted
+++ resolved
@@ -23,23 +23,13 @@
     "uglify-js": "~3.0.28"
   },
   "devDependencies": {
-<<<<<<< HEAD
-    "@microsoft/node-library-build": "6.0.72",
-    "@microsoft/rush-stack-compiler-3.2": "0.3.24",
-=======
     "@microsoft/rush-stack-compiler-3.4": "0.1.12",
->>>>>>> 1188f387
     "@types/lodash": "4.14.116",
     "@types/mocha": "5.2.5",
     "@types/uglify-js": "2.6.29",
     "chai": "~3.5.0",
-<<<<<<< HEAD
     "gulp": "~4.0.2",
-    "mocha": "^5.2.0"
-=======
-    "gulp": "~3.9.1",
     "mocha": "^5.2.0",
     "@microsoft/node-library-build": "6.0.73"
->>>>>>> 1188f387
   }
 }