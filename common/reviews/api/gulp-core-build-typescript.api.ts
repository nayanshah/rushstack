// @public (undocumented)
declare const apiExtractor: ApiExtractorTask;

// @public (undocumented)
interface ITscCmdTaskConfig extends IRSCTaskConfig {
    removeCommentsFromJavaScript?: boolean;
    staticMatch?: string[];
}

// @public (undocumented)
interface ITslintCmdTaskConfig extends IRSCTaskConfig {
    displayAsError?: boolean;
}

<<<<<<< HEAD
// @public (undocumented)
declare const tscCmd: TscCmdTask;

// @alpha (undocumented)
declare class TscCmdTask extends RSCTask<ITscCmdTaskConfig> {
    // (undocumented)
    constructor();
    // (undocumented)
    executeTask(): Promise<void>;
    // (undocumented)
    loadSchema(): Object;
    // (undocumented)
    protected _onData(data: Buffer): void;
    // (undocumented)
    private _removeComments;
}

// @public (undocumented)
declare const tslintCmd: TslintCmdTask;

// @alpha (undocumented)
declare class TslintCmdTask extends RSCTask<ITslintCmdTaskConfig> {
    // (undocumented)
    constructor();
    // (undocumented)
    executeTask(): Promise<void>;
    // (undocumented)
    loadSchema(): Object;
=======
// @beta (undocumented)
class TscCmdTask extends RSCTask<ITscCmdTaskConfig> {
  constructor();
  // (undocumented)
  protected _onData(data: Buffer): void;
  // (undocumented)
  executeTask(): Promise<void>;
  // (undocumented)
  loadSchema(): Object;
}

// @beta (undocumented)
class TslintCmdTask extends RSCTask<ITslintCmdTaskConfig> {
  constructor();
  // (undocumented)
  executeTask(): Promise<void>;
  // (undocumented)
  loadSchema(): Object;
>>>>>>> ded254a0
}


// (No @packageDocumentation comment for this package)<|MERGE_RESOLUTION|>--- conflicted
+++ resolved
@@ -1,47 +1,14 @@
-// @public (undocumented)
-declare const apiExtractor: ApiExtractorTask;
-
 // @public (undocumented)
 interface ITscCmdTaskConfig extends IRSCTaskConfig {
-    removeCommentsFromJavaScript?: boolean;
-    staticMatch?: string[];
+  removeCommentsFromJavaScript?: boolean;
+  staticMatch?: string[];
 }
 
 // @public (undocumented)
 interface ITslintCmdTaskConfig extends IRSCTaskConfig {
-    displayAsError?: boolean;
+  displayAsError?: boolean;
 }
 
-<<<<<<< HEAD
-// @public (undocumented)
-declare const tscCmd: TscCmdTask;
-
-// @alpha (undocumented)
-declare class TscCmdTask extends RSCTask<ITscCmdTaskConfig> {
-    // (undocumented)
-    constructor();
-    // (undocumented)
-    executeTask(): Promise<void>;
-    // (undocumented)
-    loadSchema(): Object;
-    // (undocumented)
-    protected _onData(data: Buffer): void;
-    // (undocumented)
-    private _removeComments;
-}
-
-// @public (undocumented)
-declare const tslintCmd: TslintCmdTask;
-
-// @alpha (undocumented)
-declare class TslintCmdTask extends RSCTask<ITslintCmdTaskConfig> {
-    // (undocumented)
-    constructor();
-    // (undocumented)
-    executeTask(): Promise<void>;
-    // (undocumented)
-    loadSchema(): Object;
-=======
 // @beta (undocumented)
 class TscCmdTask extends RSCTask<ITscCmdTaskConfig> {
   constructor();
@@ -60,8 +27,9 @@
   executeTask(): Promise<void>;
   // (undocumented)
   loadSchema(): Object;
->>>>>>> ded254a0
 }
 
-
-// (No @packageDocumentation comment for this package)+// WARNING: Unsupported export: tscCmd
+// WARNING: Unsupported export: tslintCmd
+// WARNING: Unsupported export: apiExtractor
+// (No @packagedocumentation comment for this package)